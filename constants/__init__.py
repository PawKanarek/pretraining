--- conflicted
+++ resolved
@@ -207,16 +207,14 @@
 temperature = 0.01
 # validator score boosting for earlier models.
 timestamp_epsilon = 0.005
-<<<<<<< HEAD
 
 # block to activate sample unpacking
 sample_unpack_block = 3_601_190
 
-=======
 timestamp_epsilon_experiment_start_block = 3_601_190
 timestamp_epsilon_experiment = 0.001
 timestamp_epsilon_experiment_weight_percent = 0.123
->>>>>>> c20db644
+
 # validators number of pages to eval over miners on each step.
 pages_per_eval_unpack = 4 # With sample unpacking
 pages_per_eval_pack = 18
