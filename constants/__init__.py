import math
import datetime as dt
from pathlib import Path

import torch
import pretrain as pt

from transformers import (
    GPT2LMHeadModel,
    MistralForCausalLM,
    LlamaForCausalLM,
    BartForCausalLM,
    FalconForCausalLM,
    GPTNeoXForCausalLM,
    GPTJForCausalLM,
    PhiForCausalLM,
    GemmaForCausalLM,
    Gemma2ForCausalLM,
    Qwen2ForCausalLM,
)

from taoverse.model.competition.data import (
    Competition,
    ModelConstraints,
    NormValidationConstraints,
)
from taoverse.model.competition.epsilon import FixedEpsilon
from competitions.data import CompetitionId

from typing import Dict, List, Tuple

# ---------------------------------
# Project Constants.
# ---------------------------------

# Release
<<<<<<< HEAD
__version__ = "4.2.0"

# Validator schema version
__validator_version__ = "3.1.0"
=======
__version__ = "4.1.3"

# Validator schema version
__validator_version__ = "4.1.3"
>>>>>>> 148d89d3
version_split = __validator_version__.split(".")
__spec_version__ = (
    (1000 * int(version_split[0]))
    + (10 * int(version_split[1]))
    + (1 * int(version_split[2]))
)

# The validator WANDB project.
WANDB_PROJECT = "pretraining-validators"

# The uid for this subnet.
SUBNET_UID = 9

# The root directory of this project.
ROOT_DIR = Path(__file__).parent.parent

# Minimum stake to consider a validator when checking for miners with weights.
# This corresponded to top-10 validator on july 31st, 2024
WEIGHT_SYNC_VALI_MIN_STAKE = 200_000

# Starting block for 3B, 7B* (epsilon experiment) and sample unpacking
BLOCK_3B_7BSTAR_UNPACK = 3_601_190

# Minimum percent of weight on a vali for a miner to be considered a top miner.
# Since there can be multiple competitions at different reward percentages we can't just check biggest.
WEIGHT_SYNC_MINER_MIN_PERCENT = 0.05

# A mapping of block numbers to the supported model types as of that block.
ALLOWED_MODEL_TYPES_1 = {
    GPT2LMHeadModel,
    MistralForCausalLM,
    LlamaForCausalLM,
    BartForCausalLM,
    FalconForCausalLM,
    GPTNeoXForCausalLM,
    GPTJForCausalLM,
    Qwen2ForCausalLM,
}
ALLOWED_MODEL_TYPES_2 = {
    MistralForCausalLM,
    LlamaForCausalLM,
    BartForCausalLM,
    FalconForCausalLM,
    GPTNeoXForCausalLM,
    PhiForCausalLM,
    GemmaForCausalLM,
    Gemma2ForCausalLM,
    Qwen2ForCausalLM,
}

# Defined dataset by competition id
DATASET_BY_COMPETITION_ID: Dict[CompetitionId, str] = {
    CompetitionId.M772_MODEL: pt.dataset.SubsetFalconLoader,
    CompetitionId.B3_MODEL: pt.dataset.SubsetFalconLoader,
    CompetitionId.B7_MODEL: pt.dataset.SubsetFineWebEdu2Loader,
    CompetitionId.B14_MODEL: pt.dataset.SubsetFineWebEdu2Loader,
}

# Defined model constraints by competition id to ensure they are constant across blocks.
MODEL_CONSTRAINTS_BY_COMPETITION_ID: Dict[CompetitionId, ModelConstraints] = {
    CompetitionId.M772_MODEL: ModelConstraints(
        max_model_parameter_size=772_000_000,
        min_model_parameter_size=572_000_000,
        sequence_length=1024,
        allowed_architectures=ALLOWED_MODEL_TYPES_1,
        tokenizer="distilgpt2",
        eval_block_delay=0,
        epsilon_func=FixedEpsilon(0.005),
        max_bytes=5 * 1024 * 1024 * 1024,
    ),
    CompetitionId.B7_MODEL: ModelConstraints(
        max_model_parameter_size=6_900_000_000,
        min_model_parameter_size=6_700_000_000,
        sequence_length=4096,
        allowed_architectures=ALLOWED_MODEL_TYPES_2,
        tokenizer="Xenova/gpt-4",
        kwargs={
            "torch_dtype": torch.bfloat16,
            "attn_implementation": "flash_attention_2",
        },
        eval_block_delay=0,
        epsilon_func=FixedEpsilon(0.005),
        max_bytes=15 * 1024 * 1024 * 1024,
    ),
    CompetitionId.B3_MODEL: ModelConstraints(
        max_model_parameter_size=3_400_000_000,
        min_model_parameter_size=3_200_000_000,
        sequence_length=4096,
        allowed_architectures=ALLOWED_MODEL_TYPES_2,
        tokenizer="Xenova/gpt-4",
        kwargs={
            "torch_dtype": torch.bfloat16,
            "attn_implementation": "flash_attention_2",
        },
        eval_block_delay=0,
        epsilon_func=FixedEpsilon(0.005),
        max_bytes=15 * 1024 * 1024 * 1024,
    ),
    CompetitionId.B14_MODEL: ModelConstraints(
        max_model_parameter_size=13_900_000_000,
        min_model_parameter_size=13_700_000_000,
        sequence_length=4096,
        allowed_architectures=ALLOWED_MODEL_TYPES_2,
        tokenizer="Xenova/gpt-4",
        kwargs={
            "torch_dtype": torch.bfloat16,
            "attn_implementation": "flash_attention_2",
        },
        eval_block_delay=0,
        epsilon_func=FixedEpsilon(0.005),
        max_bytes=29 * 1024 * 1024 * 1024,
    ),

}


# Schedule of competitions by block.
COMPETITION_SCHEDULE_BY_BLOCK: List[Tuple[int, List[Competition]]] = [
    (
        0,
        [
            Competition(
                CompetitionId.B7_MODEL,
                MODEL_CONSTRAINTS_BY_COMPETITION_ID[CompetitionId.B7_MODEL],
                1.0,
            )
        ],
    ),
    (
        3_565_190,
        [
            Competition(
                CompetitionId.M772_MODEL,
                MODEL_CONSTRAINTS_BY_COMPETITION_ID[CompetitionId.M772_MODEL],
                0.35,
            ),
            Competition(
                CompetitionId.B7_MODEL,
                MODEL_CONSTRAINTS_BY_COMPETITION_ID[CompetitionId.B7_MODEL],
                0.65,
            ),
        ],
    ),
    (
        BLOCK_3B_7BSTAR_UNPACK,
        [
            Competition(
                CompetitionId.M772_MODEL,
                MODEL_CONSTRAINTS_BY_COMPETITION_ID[CompetitionId.M772_MODEL],
                0.14,
            ),
            Competition(
                CompetitionId.B3_MODEL,
                MODEL_CONSTRAINTS_BY_COMPETITION_ID[CompetitionId.B3_MODEL],
                0.29,
            ),
            Competition(
                CompetitionId.B7_MODEL,
                MODEL_CONSTRAINTS_BY_COMPETITION_ID[CompetitionId.B7_MODEL],
                0.57,
            ),
        ],
    ),
    (
        3_750_683,
        [
            Competition(
                CompetitionId.M772_MODEL,
                MODEL_CONSTRAINTS_BY_COMPETITION_ID[CompetitionId.M772_MODEL],
                0.14,
            ),
            Competition(
                CompetitionId.B3_MODEL,
                MODEL_CONSTRAINTS_BY_COMPETITION_ID[CompetitionId.B3_MODEL],
                0.29,
            ),
            Competition(
                CompetitionId.B7_MODEL,
                MODEL_CONSTRAINTS_BY_COMPETITION_ID[CompetitionId.B7_MODEL],
                0.15,
            ),
            Competition(
                CompetitionId.B14_MODEL,
                MODEL_CONSTRAINTS_BY_COMPETITION_ID[CompetitionId.B14_MODEL],
                0.42,
            )

        ],
    ),

]

for block_and_competitions in COMPETITION_SCHEDULE_BY_BLOCK:
    assert math.isclose(
        sum(competition.reward_percentage for competition in block_and_competitions[1]),
        1.0,
    )


# The number of run steps to log to single wandb run.
MAX_RUN_STEPS_PER_WANDB_RUN = 100

# ---------------------------------
# Miner/Validator Model parameters.
# ---------------------------------

weights_version_key = __spec_version__

# validator weight moving average term
alpha = 0.5
# validator scoring exponential temperature
# 0.01 gives ~96% to best model with only ~3 receiving any weights.
temperature = 0.01
# validator score boosting for earlier models.
timestamp_epsilon = 0.005

# block to activate sample unpacking
sample_unpack_block = BLOCK_3B_7BSTAR_UNPACK

# validators number of pages to eval over miners on each step.
pages_per_eval_unpack = 5  # With sample unpacking
pages_per_eval_pack = 18

timestamp_epsilon_experiment_start_block = BLOCK_3B_7BSTAR_UNPACK
timestamp_epsilon_experiment_end_block = 3_750_683
timestamp_epsilon_experiment = 0.001
timestamp_epsilon_experiment_weight_percent = 0.123

# validator eval batch size.
batch_size = 1
# validator eval batch min to keep for next loop.
sample_min = 5
# Max number of uids that can be either pending eval or currently being evaluated.
# We allow the sample_min per competition + 10 additional models to be held at any one time.
updated_models_limit = sample_min * len(MODEL_CONSTRAINTS_BY_COMPETITION_ID) + 10
# time required between updates to the chain.
chain_update_cadence = dt.timedelta(minutes=20)
# Number of blocks required between retrying evaluation of a model
model_retry_cadence = 300  # Roughly 1 hour
# How frequently to check the models given weights by other large validators.
scan_top_model_cadence = dt.timedelta(minutes=30)
# How close a model's loss must be to the best model's loss to be considered for a later reevaluation.
# Must be within 0.01% (accounting for epsilon advantage).
reevaluation_threshold = 0.999<|MERGE_RESOLUTION|>--- conflicted
+++ resolved
@@ -34,17 +34,10 @@
 # ---------------------------------
 
 # Release
-<<<<<<< HEAD
 __version__ = "4.2.0"
-
-# Validator schema version
-__validator_version__ = "3.1.0"
-=======
-__version__ = "4.1.3"
 
 # Validator schema version
 __validator_version__ = "4.1.3"
->>>>>>> 148d89d3
 version_split = __validator_version__.split(".")
 __spec_version__ = (
     (1000 * int(version_split[0]))
@@ -157,7 +150,6 @@
         epsilon_func=FixedEpsilon(0.005),
         max_bytes=29 * 1024 * 1024 * 1024,
     ),
-
 }
 
 
@@ -230,11 +222,9 @@
                 CompetitionId.B14_MODEL,
                 MODEL_CONSTRAINTS_BY_COMPETITION_ID[CompetitionId.B14_MODEL],
                 0.42,
-            )
-
-        ],
-    ),
-
+            ),
+        ],
+    ),
 ]
 
 for block_and_competitions in COMPETITION_SCHEDULE_BY_BLOCK:
