# The MIT License (MIT)
# Copyright © 2023 Yuma Rao
# Copyright © 2023 const

# Permission is hereby granted, free of charge, to any person obtaining a copy of this software and associated
# documentation files (the “Software”), to deal in the Software without restriction, including without limitation
# the rights to use, copy, modify, merge, publish, distribute, sublicense, and/or sell copies of the Software,
# and to permit persons to whom the Software is furnished to do so, subject to the following conditions:

# The above copyright notice and this permission notice shall be included in all copies or substantial portions of
# the Software.

# THE SOFTWARE IS PROVIDED “AS IS”, WITHOUT WARRANTY OF ANY KIND, EXPRESS OR IMPLIED, INCLUDING BUT NOT LIMITED TO
# THE WARRANTIES OF MERCHANTABILITY, FITNESS FOR A PARTICULAR PURPOSE AND NONINFRINGEMENT. IN NO EVENT SHALL
# THE AUTHORS OR COPYRIGHT HOLDERS BE LIABLE FOR ANY CLAIM, DAMAGES OR OTHER LIABILITY, WHETHER IN AN ACTION
# OF CONTRACT, TORT OR OTHERWISE, ARISING FROM, OUT OF OR IN CONNECTION WITH THE SOFTWARE OR THE USE OR OTHER
# DEALINGS IN THE SOFTWARE.

import asyncio
import copy
import datetime as dt
import dataclasses
import functools
import json
import math
import multiprocessing
import os
import pickle
import threading
import time
import traceback
import typing
from collections import defaultdict

import bittensor as bt
import torch
import wandb
from huggingface_hub.utils import RepositoryNotFoundError
from rich.console import Console
from rich.table import Table
from taoverse.metagraph import utils as metagraph_utils
from taoverse.metagraph.metagraph_syncer import MetagraphSyncer
from taoverse.metagraph.miner_iterator import MinerIterator
from taoverse.model import utils as model_utils
from taoverse.model.competition import utils as competition_utils
from taoverse.model.competition.competition_tracker import CompetitionTracker
from taoverse.model.competition.data import Competition
from taoverse.model.model_tracker import ModelTracker
from taoverse.model.data import EvalResult
from taoverse.model.model_updater import MinerMisconfiguredError, ModelUpdater
from taoverse.model.competition.epsilon import EpsilonFunc, FixedEpsilon
from taoverse.model.storage.chain.chain_model_metadata_store import (
    ChainModelMetadataStore,
)
from taoverse.model.storage.disk.disk_model_store import DiskModelStore
from taoverse.model.storage.hugging_face.hugging_face_model_store import (
    HuggingFaceModelStore,
)
from taoverse.utilities import utils
from taoverse.utilities.perf_monitor import PerfMonitor

import constants
from model.retry import should_retry_model
import pretrain as pt
from competitions.data import CompetitionId
from neurons import config

os.environ["TOKENIZERS_PARALLELISM"] = "true"


@dataclasses.dataclass
class PerUIDEvalState:
    """State tracked per UID in the eval loop"""

    # The block the model was submitted.
    block: int = math.inf

    # The hotkey for the UID at the time of eval.
    hotkey: str = "Unknown"

    # The hugging face repo name.
    repo_name: str = "Unknown"

    # The losses per batch.
    losses: typing.List[float] = dataclasses.field(default=None)


class Validator:
    MODEL_TRACKER_FILENAME = "model_tracker.pickle"
    COMPETITION_TRACKER_FILENAME = "competition_tracker.pickle"
    UIDS_FILENAME = "uids.pickle"
    VERSION_FILENAME = "version.txt"

    def state_path(self) -> str:
        """
        Returns the file path for storing validator state.

        Returns:
        str: A string representing the file path.
        """
        return os.path.join(self.config.model_dir, "vali-state")

    def __init__(self):
        self.config = config.validator_config()
        bt.logging(config=self.config)

        bt.logging.info(f"Starting validator with config: {self.config}")

        # === Bittensor objects ====
        self.wallet = bt.wallet(config=self.config)
        self.subtensor = bt.subtensor(config=self.config)
        self.dendrite = bt.dendrite(wallet=self.wallet)
        # self.metagraph = self.subtensor.metagraph(self.config.netuid, lite=False)

        # Setup metagraph syncer for the subnet based on config. This is non-lite for getting weights by vali.
        self.subnet_metagraph_syncer = MetagraphSyncer(
            self.subtensor,
            config={
                self.config.netuid: dt.timedelta(minutes=20).total_seconds(),
            },
            lite=False,
        )
        # Perform an initial sync of all tracked metagraphs.
        self.subnet_metagraph_syncer.do_initial_sync()
        self.subnet_metagraph_syncer.start()
        # Get initial metagraphs.
        self.metagraph: bt.metagraph = self.subnet_metagraph_syncer.get_metagraph(
            self.config.netuid
        )

        # Register a listener for metagraph updates.
        self.subnet_metagraph_syncer.register_listener(
            self._on_subnet_metagraph_updated,
            netuids=[self.config.netuid],
        )

        torch.backends.cudnn.benchmark = True

        # Dont check registration status if offline.
        if not self.config.offline:
            self.uid = metagraph_utils.assert_registered(self.wallet, self.metagraph)

        # Track how may run_steps this validator has completed.
        self.run_step_count = 0

        # Dont log to wandb if offline.
        if not self.config.offline and self.config.wandb.on:
            self._new_wandb_run()

        # === Running args ===
        self.weights = torch.zeros_like(torch.tensor(self.metagraph.S))
        self.global_step = 0
        self.last_epoch = self.metagraph.block.item()
        self.last_wandb_step = 0

        self.uids_to_eval: typing.Dict[CompetitionId, typing.Set] = defaultdict(set)

        # Create a set of newly added uids that should be evaluated on the next loop.
        self.pending_uids_to_eval_lock = threading.RLock()
        self.pending_uids_to_eval: typing.Dict[CompetitionId, typing.Set] = defaultdict(
            set
        )

        # Setup a model tracker to track which miner is using which model id.
        self.model_tracker = ModelTracker()

        # Setup a competition tracker to track weights across different competitions.
        self.competition_tracker = CompetitionTracker(
            num_neurons=len(self.metagraph.uids), alpha=constants.alpha
        )

        # Construct the filepaths to save/load state.
        state_dir = self.state_path()
        os.makedirs(state_dir, exist_ok=True)

        self.uids_filepath = os.path.join(state_dir, Validator.UIDS_FILENAME)
        self.model_tracker_filepath = os.path.join(
            state_dir, Validator.MODEL_TRACKER_FILENAME
        )
        self.competition_tracker_filepath = os.path.join(
            state_dir, Validator.COMPETITION_TRACKER_FILENAME
        )
        self.version_filepath = os.path.join(state_dir, Validator.VERSION_FILENAME)

        # Check if the version has changed since we last restarted.
        previous_version = utils.get_version(self.version_filepath)
        utils.save_version(self.version_filepath, constants.__spec_version__)

        # If this is an upgrade, blow away state so that everything is re-evaluated.
        if previous_version != constants.__spec_version__:
            bt.logging.info(
                f"Validator updated. Previous version={previous_version}. Current version={constants.__spec_version__}"
            )
            if os.path.exists(self.uids_filepath):
                bt.logging.info(
                    f"Because the validator updated, deleting {self.uids_filepath} so everything is re-evaluated."
                )
                os.remove(self.uids_filepath)
            if os.path.exists(self.model_tracker_filepath):
                bt.logging.info(
                    f"Because the validator updated, deleting {self.model_tracker_filepath} so everything is re-evaluated."
                )
                os.remove(self.model_tracker_filepath)

        # Initialize the model tracker.
        if not os.path.exists(self.model_tracker_filepath):
            bt.logging.warning(
                "No model tracker state file found. Starting from scratch."
            )
        else:
            try:
                self.model_tracker.load_state(self.model_tracker_filepath)
            except Exception as e:
                bt.logging.warning(
                    f"Failed to load model tracker state. Reason: {e}. Starting from scratch."
                )

        # Initialize the competition tracker.
        if not os.path.exists(self.competition_tracker_filepath):
            bt.logging.warning(
                "No competition tracker state file found. Starting from scratch."
            )
        else:
            try:
                self.competition_tracker.load_state(self.competition_tracker_filepath)
            except Exception as e:
                bt.logging.warning(
                    f"Failed to load competition tracker state. Reason: {e}. Starting from scratch."
                )

        # Initialize the UIDs to eval.
        if not os.path.exists(self.uids_filepath):
            bt.logging.warning("No uids state file found. Starting from scratch.")
        else:
            try:
                with open(self.uids_filepath, "rb") as f:
                    self.uids_to_eval = pickle.load(f)
                    self.pending_uids_to_eval = pickle.load(f)
            except Exception as e:
                bt.logging.warning(
                    f"Failed to load uids to eval state. Reason: {e}. Starting from scratch."
                )
                # We also need to wipe the model tracker state in this case to ensure we re-evaluate all the models.
                self.model_tracker = ModelTracker()
                if os.path.exists(self.model_tracker_filepath):
                    bt.logging.warning(
                        f"Because the uids to eval state failed to load, deleting model tracker state at {self.model_tracker_filepath} so everything is re-evaluated."
                    )
                    os.remove(self.model_tracker_filepath)

        # Setup a miner iterator to ensure we update all miners.
        # This subnet does not differentiate between miner and validators so this is passed all uids.
        self.miner_iterator = MinerIterator(self.metagraph.uids.tolist())

        # Setup a ModelMetadataStore
        self.metadata_store = ChainModelMetadataStore(
            subtensor=self.subtensor,
            subnet_uid=self.config.netuid,
            wallet=self.wallet,
        )

        # Setup a RemoteModelStore
        self.remote_store = HuggingFaceModelStore()

        # Setup a LocalModelStore
        self.local_store = DiskModelStore(base_dir=self.config.model_dir)

        # Setup a model updater to download models as needed to match the latest provided miner metadata.
        self.model_updater = ModelUpdater(
            metadata_store=self.metadata_store,
            remote_store=self.remote_store,
            local_store=self.local_store,
            model_tracker=self.model_tracker,
        )

        # Create a metagraph lock to avoid cross thread access issues in the update and clean loop.
        self.metagraph_lock = threading.RLock()

        # == Initialize the update thread ==
        self.stop_event = threading.Event()
        self.update_thread = threading.Thread(target=self.update_models, daemon=True)
        self.update_thread.start()

        # == Initialize the cleaner thread to remove outdated models ==
        self.clean_thread = threading.Thread(target=self.clean_models, daemon=True)
        self.clean_thread.start()

    def __del__(self):
        if hasattr(self, "stop_event"):
            self.stop_event.set()
            self.update_thread.join()
            self.clean_thread.join()

    def _new_wandb_run(self):
        """Creates a new wandb run to save information to."""

        # Create a unique run id for this run.
        run_id = dt.datetime.now().strftime("%Y-%m-%d_%H-%M-%S")
        name = "validator-" + str(self.uid) + "-" + run_id
        self.wandb_run = wandb.init(
            name=name,
            project=self.config.wandb_project,
            entity="macrocosmos",
            config={
                "uid": self.uid,
                "hotkey": self.wallet.hotkey.ss58_address,
                "run_name": run_id,
                "version": constants.__version__,
                "validator version": constants.__validator_version__,
                "type": "validator",
            },
            allow_val_change=True,
        )

        bt.logging.debug(f"Started a new wandb run: {name}")

    def save_state(self):
        """Saves the state of the validator to a file."""

        bt.logging.trace("Saving validator state.")
        if not os.path.exists(self.state_path()):
            os.makedirs(self.state_path())

        with self.pending_uids_to_eval_lock:
            # Save the state of the validator uids to file.
            with open(self.uids_filepath, "wb") as f:
                pickle.dump(self.uids_to_eval, f)
                pickle.dump(self.pending_uids_to_eval, f)

        # Save the state of the trackers to file.
        self.model_tracker.save_state(self.model_tracker_filepath)
        self.competition_tracker.save_state(self.competition_tracker_filepath)

    def get_pending_and_current_uid_counts(self) -> typing.Tuple[int, int]:
        """Gets the total number of uids pending eval and currently being evaluated across all competitions.

        Returns:
            typing.Tuple[int, int]: Pending uid count, Current uid count.
        """
        pending_uid_count = 0
        current_uid_count = 0

        with self.pending_uids_to_eval_lock:
            # Loop through the uids across all competitions.
            for uids in self.pending_uids_to_eval.values():
                pending_uid_count += len(uids)
            for uids in self.uids_to_eval.values():
                current_uid_count += len(uids)

        return pending_uid_count, current_uid_count

    def update_models(self):
        """Updates the models in the local store based on the latest metadata from the chain."""

        # Track how recently we updated each uid from sequential iteration.
        uid_last_checked_sequential = dict()
        # Track how recently we checked the list of top models.
        last_checked_top_models_time = None

        # The below loop iterates across all miner uids and checks to see
        # if they should be updated.
        while not self.stop_event.is_set():
            try:
                # At most once per `scan_top_model_cadence`, check which models are being assigned weight by
                # the top validators and ensure they'll be evaluated soon.
                if (
                    not last_checked_top_models_time
                    or dt.datetime.now() - last_checked_top_models_time
                    > constants.scan_top_model_cadence
                ):
                    last_checked_top_models_time = dt.datetime.now()
                    self._queue_top_models_for_eval()

                # Top model check complete. Now continue with the sequential iterator to check for the next miner
                # to update.

                self._wait_for_open_eval_slot()

                # We have space to add more models for eval. Process the next UID.
                next_uid = next(self.miner_iterator)

                # Confirm that we haven't already checked it in the chain update cadence.
                time_diff = (
                    dt.datetime.now() - uid_last_checked_sequential[next_uid]
                    if next_uid in uid_last_checked_sequential
                    else None
                )
                if time_diff and time_diff < constants.chain_update_cadence:
                    # If we have seen it within chain update cadence then sleep until it has been at least that long.
                    time_to_sleep = (
                        constants.chain_update_cadence - time_diff
                    ).total_seconds()
                    bt.logging.trace(
                        f"Update loop has already processed all UIDs in the last {constants.chain_update_cadence}. Sleeping {time_to_sleep} seconds."
                    )
                    time.sleep(time_to_sleep)

                uid_last_checked_sequential[next_uid] = dt.datetime.now()

                # Get their hotkey from the metagraph.
                with self.metagraph_lock:
                    hotkey = self.metagraph.hotkeys[next_uid]
                    curr_block = self.metagraph.block.item()

                # Check if we should retry this model and force a sync if necessary.
                force_sync = False
                model_metadata = self.model_tracker.get_model_metadata_for_miner_hotkey(
                    hotkey
                )
                if model_metadata:
                    eval_history = self.model_tracker.get_eval_results_for_miner_hotkey(
                        hotkey
                    )
                    competition = competition_utils.get_competition_for_block(
                        model_metadata.block,
                        curr_block,
                        constants.COMPETITION_SCHEDULE_BY_BLOCK,
                    )
                    force_sync = should_retry_model(
                        competition.epsilon_func, curr_block, eval_history
                    )

                # Compare metadata and tracker, syncing new model from remote store to local if necessary.
                try:
                    updated = asyncio.run(
                        self.model_updater.sync_model(
                            hotkey=hotkey,
                            curr_block=curr_block,
                            schedule_by_block=constants.COMPETITION_SCHEDULE_BY_BLOCK,
                            force=force_sync,
                        )
                    )
                except MinerMisconfiguredError as e:
                    self.model_tracker.on_model_evaluated(
                        hotkey,
                        EvalResult(
                            block=curr_block,
                            score=math.inf,
                            # We don't care about the winning model for this check since we just need to log the model eval failure.
                            winning_model_block=0,
                            winning_model_score=0,
                        ),
                    )
                    raise e

                if updated:
                    metadata = self.model_tracker.get_model_metadata_for_miner_hotkey(
                        hotkey
                    )
                    if metadata is not None:
                        with self.pending_uids_to_eval_lock:
                            self.pending_uids_to_eval[metadata.id.competition_id].add(
                                next_uid
                            )
                            bt.logging.debug(
                                f"Found a new model for UID={next_uid} for competition {metadata.id.competition_id}. It will be evaluated on the next loop."
                            )
                    else:
                        bt.logging.warning(
                            f"Failed to find metadata for uid {next_uid} with hotkey {hotkey}"
                        )

            except RepositoryNotFoundError as e:
                bt.logging.trace(e)
            except MinerMisconfiguredError as e:
                bt.logging.trace(e)
            except Exception as e:
                bt.logging.error(
                    f"Error in update loop: {e} \n {traceback.format_exc()}"
                )

        bt.logging.info("Exiting update models loop.")

    def _wait_for_open_eval_slot(self) -> None:
        """Waits until there is at least one slot open to download and evaluate a model."""
        pending_uid_count, current_uid_count = self.get_pending_and_current_uid_counts()

        while pending_uid_count + current_uid_count >= self.config.updated_models_limit:
            # Wait 5 minutes for the eval loop to process them.
            bt.logging.info(
                f"Update loop: Already {pending_uid_count + current_uid_count} synced models pending eval. Checking again in 5 minutes."
            )
            time.sleep(300)
            # Check to see if the pending uids have been cleared yet.
            pending_uid_count, current_uid_count = (
                self.get_pending_and_current_uid_counts()
            )

    def _queue_top_models_for_eval(self) -> None:
        # Take a deep copy of the metagraph for use in the top uid retry check.
        # The regular loop below will use self.metagraph which may be updated as we go.
        with self.metagraph_lock:
            metagraph = copy.deepcopy(self.metagraph)

        # Find any miner UIDs which top valis are assigning weight and aren't currently scheduled for an eval.
        # This is competition agnostic, as anything with weight is 'winning' a competition for some vali.
        top_miner_uids = metagraph_utils.get_top_miners(
            metagraph,
            constants.WEIGHT_SYNC_VALI_MIN_STAKE,
            constants.WEIGHT_SYNC_MINER_MIN_PERCENT,
        )

        with self.pending_uids_to_eval_lock:
            all_uids_to_eval = set()
            all_pending_uids_to_eval = set()
            # Loop through the uids across all competitions.
            for uids in self.uids_to_eval.values():
                all_uids_to_eval.update(uids)
            for uids in self.pending_uids_to_eval.values():
                all_pending_uids_to_eval.update(uids)

            # Reduce down to top models that are not in any competition yet.
            uids_to_add = top_miner_uids - all_uids_to_eval - all_pending_uids_to_eval

        for uid in uids_to_add:
            # Check when we last evaluated this model.
            hotkey = metagraph.hotkeys[uid]
            eval_history = self.model_tracker.get_eval_results_for_miner_hotkey(hotkey)
            last_eval_block = eval_history[-1].block if eval_history else 0
            curr_block = metagraph.block.item()
            if curr_block - last_eval_block >= constants.model_retry_cadence:
                try:
                    # It's been long enough - redownload this model and schedule it for eval.
                    # This still respects the eval block delay so that previously top uids can't bypass it.
                    try:
                        should_retry = asyncio.run(
                            self.model_updater.sync_model(
                                hotkey=hotkey,
                                curr_block=curr_block,
                                schedule_by_block=constants.COMPETITION_SCHEDULE_BY_BLOCK,
                                force=True,
                            )
                        )
                    except MinerMisconfiguredError as e:
                        self.model_tracker.on_model_evaluated(
                            hotkey,
                            EvalResult(
                                block=curr_block,
                                score=math.inf,
                                # We don't care about the winning model for this check since we just need to log the model eval failure.
                                winning_model_block=0,
                                winning_model_score=0,
                            ),
                        )
                        raise e

                    if not should_retry:
                        continue

                    # Since this is a top model (as determined by other valis),
                    # we don't worry if self.pending_uids is already "full". At most
                    # there can be 10 * comps top models that we'd add here and that would be
                    # a wildy exceptional case. It would require every vali to have a
                    # different top model.
                    # Validators should only have ~1 winner per competition and we only check bigger valis
                    # so there should not be many simultaneous top models not already being evaluated.
                    top_model_metadata = (
                        self.model_tracker.get_model_metadata_for_miner_hotkey(hotkey)
                    )
                    if top_model_metadata is not None:
                        bt.logging.trace(
                            f"Shortcutting to top model or retrying evaluation for previously discarded top model with incentive for UID={uid}"
                        )
                        with self.pending_uids_to_eval_lock:
                            self.pending_uids_to_eval[
                                top_model_metadata.id.competition_id
                            ].add(uid)
                    else:
                        bt.logging.warning(
                            f"Failed to find metadata for uid {uid} with hotkey {hotkey}"
                        )

                except Exception:
                    bt.logging.debug(
                        f"Failure in update loop for UID={uid} during top model check. {traceback.format_exc()}"
                    )

    def clean_models(self):
        """Cleans up models that are no longer referenced."""

        # Delay the clean-up thread until the update loop has had time to run one full pass after an upgrade.
        # This helps prevent unnecessarily deleting a model which is on disk, but hasn't yet been re-added to the
        # model tracker by the update loop.
        time.sleep(dt.timedelta(hours=1).total_seconds())

        # The below loop checks to clear out all models in local storage that are no longer referenced.
        while not self.stop_event.is_set():
            try:
                bt.logging.trace("Starting cleanup of stale models.")

                # Get a mapping of all hotkeys to model ids.
                hotkey_to_model_metadata = (
                    self.model_tracker.get_miner_hotkey_to_model_metadata_dict()
                )
                hotkey_to_model_id = {
                    hotkey: metadata.id
                    for hotkey, metadata in hotkey_to_model_metadata.items()
                }

                # Find all hotkeys that are currently being evaluated or pending eval.
                uids_to_keep = set()
                with self.pending_uids_to_eval_lock:
                    for pending_uids in self.pending_uids_to_eval.values():
                        uids_to_keep.update(pending_uids)
                    for eval_uids in self.uids_to_eval.values():
                        uids_to_keep.update(eval_uids)

                hotkeys_to_keep = set()
                with self.metagraph_lock:
                    for uid in uids_to_keep:
                        hotkeys_to_keep.add(self.metagraph.hotkeys[uid])

                # Only keep those hotkeys.
                evaluated_hotkeys_to_model_id = {
                    hotkey: model_id
                    for hotkey, model_id in hotkey_to_model_id.items()
                    if hotkey in hotkeys_to_keep
                }

                self.local_store.delete_unreferenced_models(
                    valid_models_by_hotkey=evaluated_hotkeys_to_model_id,
                    grace_period_seconds=300,
                )
            except Exception as e:
                bt.logging.error(f"Error in clean loop: {e}")

            # Only check every 5 minutes.
            time.sleep(dt.timedelta(minutes=5).total_seconds())

        bt.logging.info("Exiting clean models loop.")

    async def try_set_weights(self, ttl: int):
        """Sets the weights on the chain with ttl, without raising exceptions if it times out."""

        async def _try_set_weights():
            with self.metagraph_lock:
                uids = self.metagraph.uids
                cur_block = self.metagraph.block.item()
            try:
                self.weights.nan_to_num(0.0)
                self.subtensor.set_weights(
                    netuid=self.config.netuid,
                    wallet=self.wallet,
                    uids=uids,
                    weights=self.weights,
                    wait_for_inclusion=False,
                    version_key=constants.weights_version_key,
                )
                # We only update the last epoch when we successfully set weights.
                self.last_epoch = cur_block
            except:
                bt.logging.warning("Failed to set weights. Trying again later.")

            ws, ui = self.weights.topk(len(self.weights))
            table = Table(title="All Weights")
            table.add_column("uid", justify="right", style="cyan", no_wrap=True)
            table.add_column("weight", style="magenta")
            for index, weight in list(zip(ui.tolist(), ws.tolist())):
                table.add_row(str(index), str(round(weight, 4)))
            console = Console()
            console.print(table)

        try:
            bt.logging.debug(f"Setting weights.")
            await asyncio.wait_for(_try_set_weights(), ttl)
            bt.logging.debug(f"Finished setting weights.")
        except asyncio.TimeoutError:
            bt.logging.error(f"Failed to set weights after {ttl} seconds")

    def _on_subnet_metagraph_updated(
        self, metagraph: bt.metagraph, netuid: int
    ) -> None:
        """Processes an update to the metagraph for the subnet."""
        if netuid != self.config.netuid:
            bt.logging.error(
                f"Unexpected subnet uid in subnet metagraph syncer: {netuid}"
            )
            return

        with self.metagraph_lock:
            bt.logging.info("Synced metagraph")
            self.metagraph = copy.deepcopy(metagraph)
            self.miner_iterator.set_miner_uids(self.metagraph.uids.tolist())
            self.model_tracker.on_hotkeys_updated(set(self.metagraph.hotkeys))

    async def try_run_step(self, ttl: int):
        """Runs a step with ttl in a background process, without raising exceptions if it times out."""

        async def _try_run_step():
            await self.run_step()

        try:
            bt.logging.trace("Running step.")
            await asyncio.wait_for(_try_run_step(), ttl)
            bt.logging.trace("Finished running step.")
        except asyncio.TimeoutError:
            bt.logging.error(f"Failed to run step after {ttl} seconds")

    async def run_step(self):
        """
        Executes a step in the evaluation process of models. This function performs several key tasks:
            1. Identifies valid models for evaluation (top 30 from last run + newly updated models).
            2. Generates random pages for evaluation and prepares batches for each page from the dataset.
            3. Computes the scoring for each model based on the losses incurred on the evaluation batches.
            4. Calculates wins and win rates for each model to determine their performance relative to others.
            5. Updates the weights of each model based on their performance and applies a softmax normalization.
            6. Implements a blacklist mechanism to remove underperforming models from the evaluation set.
            7. Logs all relevant data for the step, including model IDs, pages, batches, wins, win rates, and losses.
        """

        # Take the current block.
        # Note from Finetuning repo:
        # block on the metagraph only updates on sync operations.
        # Therefore validators may not start evaluating on a new competition schedule immediately.
        with self.metagraph_lock:
            cur_block = self.metagraph.block.item()

        # Get the competition schedule for the current block.
        # This is a list of competitions
        competition_schedule: typing.List[Competition] = (
            competition_utils.get_competition_schedule_for_block(
                block=cur_block,
                schedule_by_block=constants.COMPETITION_SCHEDULE_BY_BLOCK,
            )
        )

        # Every validator step should pick a single competition in a round-robin fashion
        competition = competition_schedule[self.global_step % len(competition_schedule)]
        bt.logging.info("Starting evaluation for competition: " + str(competition.id))

        # Add uids with newly updated models to the upcoming batch of evaluations.
        with self.pending_uids_to_eval_lock:
            self.uids_to_eval[competition.id].update(
                self.pending_uids_to_eval[competition.id]
            )
            self.pending_uids_to_eval[competition.id].clear()

        # Pull relevant uids for step. If they aren't found in the model tracker on eval they will be skipped.
        uids = list(self.uids_to_eval[competition.id])

        if not uids:
            bt.logging.debug(f"No uids to eval for competition {competition.id}.")
            # Check if no competitions have uids, if so wait 5 minutes to download.
            pending_uid_count, current_uid_count = (
                self.get_pending_and_current_uid_counts()
            )
            if pending_uid_count + current_uid_count == 0:
                bt.logging.debug(
                    "No uids to eval for any competition. Waiting 5 minutes to download models."
                )
                time.sleep(300)
            return

        uid_to_state = defaultdict(PerUIDEvalState)

        bt.logging.trace(f"Current block: {cur_block}")

        # Get the dataloader for this competition
        SubsetDataLoader = constants.DATASET_BY_COMPETITION_ID[competition.id]
        bt.logging.trace(f"Dataset in use: {SubsetDataLoader.name}.")

        # Get the tokenizer
        tokenizer = pt.model.load_tokenizer(
            competition.constraints, cache_dir=self.config.model_dir
        )

        if cur_block >= constants.sample_unpack_block:
            pack_samples = False
            pages_per_eval = constants.pages_per_eval_unpack
        else:
            pack_samples = True
            pages_per_eval = constants.pages_per_eval_pack

        # If the option is set in the config, override
        pages_per_eval = (
            self.config.pages_per_eval
            if self.config.pages_per_eval is not None
            else pages_per_eval
        )

        bt.logging.debug(f"Sample packing is set to: {pack_samples}.")
        bt.logging.debug(f"Number of pages per evaluation step is: {pages_per_eval}")

        dataloader = SubsetDataLoader(
            batch_size=constants.batch_size,
            sequence_length=competition.constraints.sequence_length,
            num_pages=pages_per_eval,
            tokenizer=tokenizer,
            pack_samples=pack_samples,
        )

        batches = list(dataloader)
        bt.logging.debug(f"Number of validation batches is {len(batches)}")
        bt.logging.debug(f"Batch size is {len(batches[0])}")

        # This is useful for logging to wandb
        pages = dataloader.get_page_names()

        # Prepare evaluation.
        kwargs = competition.constraints.kwargs.copy()
        kwargs["use_cache"] = True

        bt.logging.debug(f"Competition {competition.id} | Computing losses on {uids}")
        bt.logging.debug(f"Pages used are {pages}")

        load_model_perf = PerfMonitor("Eval: Load model")
        compute_loss_perf = PerfMonitor("Eval: Compute loss")

        for uid_i in uids:
            # This variable should be overwritten below if the model has metadata.
            losses: typing.List[float] = [math.inf for _ in range(len(batches))]

            bt.logging.trace(f"Getting metadata for uid: {uid_i}.")

            # Check that the model is in the tracker.
            with self.metagraph_lock:
                hotkey = self.metagraph.hotkeys[uid_i]
                uid_to_state[uid_i].hotkey = hotkey

            model_i_metadata = self.model_tracker.get_model_metadata_for_miner_hotkey(
                hotkey
            )

            if (
                model_i_metadata is not None
                and model_i_metadata.id.competition_id == competition.id
            ):
                try:
                    bt.logging.info(
                        f"Evaluating uid: {uid_i} / hotkey: {hotkey} with metadata: {model_i_metadata} and hf_url: {model_utils.get_hf_url(model_i_metadata)}."
                    )

                    # Update the block this uid last updated their model.
                    uid_to_state[uid_i].block = model_i_metadata.block
                    # Update the hf repo for this model.
                    uid_to_state[uid_i].repo_name = model_utils.get_hf_repo_name(
                        model_i_metadata
                    )

                    # Get the model locally and evaluate its loss.
                    model_i = None
                    with load_model_perf.sample():
                        model_i = self.local_store.retrieve_model(
                            hotkey, model_i_metadata.id, kwargs
                        )

                    with compute_loss_perf.sample():
                        # Run each computation in a subprocess so that the GPU is reset between each model.
                        losses = utils.run_in_subprocess(
                            functools.partial(
                                pt.validation.compute_losses,
                                model_i.pt_model,
                                batches,
                                self.config.device,
                                tokenizer.eos_token_id,
                                pack_samples,
                            ),
                            ttl=400,
                            mode="spawn",
                        )

                    del model_i
                except Exception as e:
                    bt.logging.error(
                        f"Error in eval loop: {e}. Setting losses for uid: {uid_i} to infinity."
                    )
            else:
                bt.logging.debug(
                    f"Unable to load the model for {uid_i} or it belongs to another competition. Setting loss to inifinity for this competition."
                )

            uid_to_state[uid_i].losses = losses
            average_model_loss = sum(losses) / len(losses)
            bt.logging.trace(
                f"Computed model losses for uid:{uid_i} with average loss: {average_model_loss}"
            )

        # Compute wins and win rates per uid.
        losses_per_uid = {uid: state.losses for uid, state in uid_to_state.items()}
        uid_to_block = {uid: state.block for uid, state in uid_to_state.items()}
        wins, win_rate = pt.validation.compute_wins(
            uids,
            losses_per_uid,
            batches,
            uid_to_block,
            competition.constraints.epsilon_func,
            cur_block,
        )

        top_uid = max(win_rate, key=win_rate.get)
        self._record_eval_results(top_uid, cur_block, uid_to_state)

        # Compute softmaxed weights based on win rate.
        model_weights = torch.tensor(
            [win_rate[uid] for uid in uids], dtype=torch.float32
        )
        step_weights = torch.softmax(model_weights / constants.temperature, dim=0)

        # If we are running the epsilon experiment for competition 7B then also try the experiment epsilon.
        if (
            competition.id == CompetitionId.B7_MODEL
            and cur_block >= constants.timestamp_epsilon_experiment_start_block
            and cur_block < constants.timestamp_epsilon_experiment_end_block
        ):
            epsilon_experiment_func = FixedEpsilon(0.001)
            wins_epsilon_experiment, win_rate_epsilon_experiment = (
                pt.validation.compute_wins(
                    uids,
                    losses_per_uid,
                    batches,
                    uid_to_block,
                    epsilon_experiment_func,
                    cur_block,
                )
            )

            # Compute softmaxed weights based on win rate.
            model_weights_epsilon_experiment = torch.tensor(
                [win_rate_epsilon_experiment[uid] for uid in uids], dtype=torch.float32
            )
            step_weights_epsilon_experiment = torch.softmax(
                model_weights_epsilon_experiment / constants.temperature, dim=0
            )

            # Overwrite step weights using a ratio between regular and experiment model weights.
            # We do this after the original softmax and temperature division so we still get two distinct '1st places'.
            regular_weight = 1 - constants.timestamp_epsilon_experiment_weight_percent
            experiment_weight = constants.timestamp_epsilon_experiment_weight_percent
            step_weights = (
                step_weights * regular_weight
                + step_weights_epsilon_experiment * experiment_weight
            )

            # Since we have different win rates for this experimental competition, we need to log it separately.
            # Update the uids to competition ids map to replace B7_MODEL with B7_MODEL_LOWER_EPSILON for logging.
            # Note that mapping uids to competition ids uses raw ints from the metadata.
            # Competition Names could be used with handling in the conversion and a larger table column.
            uids_to_competition_ids_epsilon_experiment = {
                k: (
                    CompetitionId.B7_MODEL_LOWER_EPSILON.value
                    if v == CompetitionId.B7_MODEL
                    else v
                )
                for k, v in self._get_uids_to_competition_ids().items()
            }

            bt.logging.info(
                "Logging step for Epsilon Experiment. Weights are not final."
            )
            self.log_step(
                CompetitionId.B7_MODEL_LOWER_EPSILON,
                epsilon_experiment_func,
                cur_block,
                uids,
                uid_to_state,
                uids_to_competition_ids_epsilon_experiment,
                pages,
                model_weights_epsilon_experiment,
                wins_epsilon_experiment,
                win_rate_epsilon_experiment,
                load_model_perf,
                compute_loss_perf,
            )

        # Fill in metagraph sized tensor with the step weights of the evaluated models.
        with self.metagraph_lock:
            competition_weights = torch.zeros_like(self.metagraph.S)

        for i, uid_i in enumerate(uids):
            competition_weights[uid_i] = step_weights[i]

        # Record weights for the current competition.
        self.competition_tracker.record_competition_weights(
            competition.id, competition_weights
        )

        # Get ids for all competitions in the schedule.
        active_competition_ids = set([comp.id for comp in competition_schedule])
        # Align competition_tracker to only track active competitions.
        self.competition_tracker.reset_competitions(active_competition_ids)
        # Update self.weights to the merged values across active competitions.
        self.weights = self.competition_tracker.get_subnet_weights(competition_schedule)

        # Prioritize models for keeping up to the sample_min for the next eval loop.
        # If the model has any significant weight, prioritize by weight with greater weights being kept first.
        # Then for the unweighted models, prioritize by win_rate.
        # Use the competition weights from the tracker which also handles moving averages.
        tracker_competition_weights = self.competition_tracker.get_competition_weights(
            competition.id
        )
        model_prioritization = {
            uid: (
                # Add 1 to ensure it is always greater than a win rate.
                1 + tracker_competition_weights[uid].item()
                if tracker_competition_weights[uid].item() >= 0.001
                else wr
            )
            for uid, wr in win_rate.items()
        }

        models_to_keep = set(
            sorted(model_prioritization, key=model_prioritization.get, reverse=True)[
                : self.config.sample_min
            ]
        )
        self._update_uids_to_eval(
            competition.id, models_to_keep, active_competition_ids
        )

        # Save state
        self.save_state()

        # Log the performance of the eval loop.
        bt.logging.debug(load_model_perf.summary_str())
        bt.logging.debug(compute_loss_perf.summary_str())

        # Log to screen and wandb.
        self.log_step(
            competition.id,
            competition.constraints.epsilon_func,
            cur_block,
            uids,
            uid_to_state,
            self._get_uids_to_competition_ids(),
            pages,
            model_weights,
            wins,
            win_rate,
            load_model_perf,
            compute_loss_perf,
        )

        # Increment the number of completed run steps by 1
        self.run_step_count += 1

    def _update_uids_to_eval(
        self,
        competition_id: CompetitionId,
        uids: typing.Set[int],
        active_competitions: typing.Set[int],
    ):
        """Updates the uids to evaluate and clears out any sunset competitions.

        Args:
            competition_id (CompetitionId): The competition id to update.
            uids (typing.Set[int]): The set of uids to evaluate in this competition on the next eval loop.
        """
        with self.pending_uids_to_eval_lock:
            self.uids_to_eval[competition_id] = uids

            # Clean up sunset competitions.
            # This works as expected even though the keys are CompetitionIds and active_competitions are ints.
            comps_to_delete = (
                set(self.uids_to_eval.keys()) | set(self.pending_uids_to_eval.keys())
            ) - active_competitions
            for comp in comps_to_delete:
                bt.logging.debug(
                    f"Cleaning up uids to eval from sunset competition {comp}."
                )
                if comp in self.uids_to_eval:
                    del self.uids_to_eval[comp]
                if comp in self.pending_uids_to_eval:
                    del self.pending_uids_to_eval[comp]

    def _record_eval_results(
        self,
        top_uid: int,
        curr_block: int,
        uid_to_state: typing.Dict[int, PerUIDEvalState],
    ) -> None:
        """Records the results of the evaluation step to the model tracker.

        Args:
            top_uid (int): The uid of the model with the higest win rate.
            curr_block (int): The current block.
            uid_to_state (typing.Dict[int, PerUIDEvalState]): A dictionary mapping uids to their eval state.
        """
        top_model_loss = self._compute_avg_loss(uid_to_state[top_uid].losses)
        for _, state in uid_to_state.items():
            self.model_tracker.on_model_evaluated(
                state.hotkey,
                EvalResult(
                    block=curr_block,
                    score=self._compute_avg_loss(state.losses),
                    winning_model_block=uid_to_state[top_uid].block,
                    winning_model_score=top_model_loss,
                ),
            )

    def _compute_avg_loss(self, losses: typing.List[float]) -> float:
        """Safely computes the average loss from a list of losses.

        Args:
            losses (typing.List[float]): A list of losses.

        Returns:
            float: The average loss.
        """
        return sum(losses) / len(losses) if losses else math.inf

    def log_step(
        self,
        competition_id: CompetitionId,
        competition_epsilon_func: EpsilonFunc,
        current_block: int,
        uids: typing.List[int],
        uid_to_state: typing.Dict[int, PerUIDEvalState],
        uid_to_competition_id: typing.Dict[int, typing.Optional[int]],
        pages: typing.List[str],
        model_weights: typing.List[float],
        wins: typing.Dict[int, int],
        win_rate: typing.Dict[int, float],
        load_model_perf: PerfMonitor,
        compute_loss_perf: PerfMonitor,
    ):
        """Logs the results of the step to the console and wandb (if enabled)."""
        # Build step log
        step_log = {
            "timestamp": time.time(),
            "competition_id": competition_id,
            "pages": pages,
            "uids": uids,
            "uid_data": {},
        }

        # The sub-competition weights
        sub_competition_weights = torch.softmax(
            model_weights / constants.temperature, dim=0
        )

        # All uids in the competition step log are from the same competition.
        for idx, uid in enumerate(uids):
            step_log["uid_data"][str(uid)] = {
                "uid": uid,
<<<<<<< HEAD
                "block": uid_to_state[uid].block,
                "hf": uid_to_state[uid].repo_name,
                "competition_id": uid_to_competition_id[uid],
                "average_loss": self._compute_avg_loss(uid_to_state[uid].losses),
=======
                "block": uid_to_block[uid],
                "hf": uid_to_hf[uid],
                "competition_id": competition_id,
                "average_loss": sum(losses_per_uid[uid]) / len(losses_per_uid[uid]),
                "epsilon": competition_epsilon_func(current_block, uid_to_block[uid]),
>>>>>>> 53433a99
                "win_rate": win_rate[uid],
                "win_total": wins[uid],
                "weight": self.weights[uid].item(),
                "norm_weight": sub_competition_weights[idx].item(),
            }
        table = Table(title="Step", expand=True)
        table.add_column("uid", justify="right", style="cyan", no_wrap=True)
        table.add_column("hf", style="magenta", overflow="fold")
        table.add_column("average_loss", style="magenta", overflow="fold")
        table.add_column("epsilon", style="magenta", overflow="fold")
        table.add_column("win_rate", style="magenta", overflow="fold")
        table.add_column("win_total", style="magenta", overflow="fold")
        table.add_column("total_weight", style="magenta", overflow="fold")
        table.add_column("comp_weight", style="magenta", overflow="fold")
        table.add_column("block", style="magenta", overflow="fold")
        table.add_column("comp", style="magenta", overflow="fold")
        for idx, uid in enumerate(uids):
            try:
                table.add_row(
                    str(uid),
                    str(step_log["uid_data"][str(uid)]["hf"]),
                    str(round(step_log["uid_data"][str(uid)]["average_loss"], 4)),
                    str(round(step_log["uid_data"][str(uid)]["epsilon"], 4)),
                    str(round(step_log["uid_data"][str(uid)]["win_rate"], 4)),
                    str(step_log["uid_data"][str(uid)]["win_total"]),
                    str(round(self.weights[uid].item(), 4)),
                    str(round(sub_competition_weights[idx].item(), 4)),
                    str(step_log["uid_data"][str(uid)]["block"]),
                    str(step_log["uid_data"][str(uid)]["competition_id"]),
                )
            except:
                pass
        console = Console()
        console.print(table)

        ws, ui = self.weights.topk(len(self.weights))
        table = Table(title="Weights > 0.001")
        table.add_column("uid", justify="right", style="cyan", no_wrap=True)
        table.add_column("weight", style="magenta")
        table.add_column("comp", style="magenta")
        for index, weight in list(zip(ui.tolist(), ws.tolist())):
            if weight > 0.001:
                table.add_row(
                    str(index),
                    str(round(weight, 4)),
                    str(uid_to_competition_id[index]),
                )
        console = Console()
        console.print(table)

        # Sink step log.
        bt.logging.trace(f"Step results: {step_log}")

        if self.config.wandb.on and not self.config.offline:
            # If we have already completed X steps then we will complete the current wandb run and make a new one.
            if (
                self.run_step_count
                and self.run_step_count % constants.MAX_RUN_STEPS_PER_WANDB_RUN == 0
            ):
                bt.logging.trace(
                    f"Validator has completed {self.run_step_count} run steps. Creating a new wandb run."
                )
                self.wandb_run.finish()
                self._new_wandb_run()

            original_format_json = json.dumps(step_log)
            uids = step_log["uids"]
            uid_data = step_log["uid_data"]

            # Create a new dictionary with the required format
            graphed_data = {
                "time": time.time(),
                "step_competition_id": competition_id,
                "block": current_block,
                "uid_data": {
                    str(uid): uid_data[str(uid)]["average_loss"] for uid in uids
                },
                "uid_epsilon": {
                    str(uid): uid_data[str(uid)]["epsilon"] for uid in uids
                },
                "win_rate_data": {
                    str(uid): uid_data[str(uid)]["win_rate"] for uid in uids
                },
                "win_total_data": {
                    str(uid): uid_data[str(uid)]["win_total"] for uid in uids
                },
                "weight_data": {str(uid): self.weights[uid].item() for uid in uids},
                "competition_weight_data": {
                    str(uid): sub_competition_weights[i].item()
                    for i, uid in enumerate(uids)
                },
                "competition_id": {str(uid): competition_id},
                "load_model_perf": {
                    "min": load_model_perf.min(),
                    "median": load_model_perf.median(),
                    "max": load_model_perf.max(),
                    "P90": load_model_perf.percentile(90),
                },
                "compute_model_perf": {
                    "min": compute_loss_perf.min(),
                    "median": compute_loss_perf.median(),
                    "max": compute_loss_perf.max(),
                    "P90": compute_loss_perf.percentile(90),
                },
            }
            bt.logging.trace("Logging to Wandb")
            self.wandb_run.log(
                {**graphed_data, "original_format_json": original_format_json},
                step=self.last_wandb_step,
            )

            self.last_wandb_step += 1

    def _get_uids_to_competition_ids(
        self,
    ) -> typing.Dict[int, typing.Optional[int]]:
        """Returns a mapping of uids to competition id ints, based on the validator's current state"""
        hotkey_to_metadata = (
            self.model_tracker.get_miner_hotkey_to_model_metadata_dict()
        )
        with self.metagraph_lock:
            uids_to_competition_ids = {}
            # Check all uids currently registered as we default to None if they don't have metadata.
            for uid in range(len(self.metagraph.uids)):
                hotkey = self.metagraph.hotkeys[uid]
                metadata = hotkey_to_metadata.get(hotkey, None)
                uids_to_competition_ids[uid] = (
                    metadata.id.competition_id if metadata else None
                )

            return uids_to_competition_ids

    async def run(self):
        """Runs the validator loop, which continuously evaluates models and sets weights."""
        while True:
            try:
                # First run a step.
                await self.try_run_step(ttl=60 * 60)
                self.global_step += 1

                # Note we currently sync metagraph every ~100 blocks and so the granularity here is only to that point.
                with self.metagraph_lock:
                    block = self.metagraph.block.item()

                # Then check if we should set weights and do so if needed.
                if not self.config.dont_set_weights and not self.config.offline:
                    blocks_until_epoch = block - self.last_epoch

                    if blocks_until_epoch >= self.config.blocks_per_epoch:
                        await self.try_set_weights(ttl=60)
                    else:
                        bt.logging.debug(
                            f"{blocks_until_epoch} / {self.config.blocks_per_epoch} blocks until next epoch."
                        )
            except KeyboardInterrupt:
                bt.logging.info(
                    "KeyboardInterrupt caught, gracefully closing the wandb run..."
                )
                if self.wandb_run:
                    self.wandb_run.finish()
                exit()

            except Exception as e:
                bt.logging.error(
                    f"Error in validator loop \n {e} \n {traceback.format_exc()}"
                )


if __name__ == "__main__":
    asyncio.run(Validator().run())<|MERGE_RESOLUTION|>--- conflicted
+++ resolved
@@ -1132,18 +1132,13 @@
         for idx, uid in enumerate(uids):
             step_log["uid_data"][str(uid)] = {
                 "uid": uid,
-<<<<<<< HEAD
                 "block": uid_to_state[uid].block,
                 "hf": uid_to_state[uid].repo_name,
-                "competition_id": uid_to_competition_id[uid],
+                "competition_id": competition_id,
                 "average_loss": self._compute_avg_loss(uid_to_state[uid].losses),
-=======
-                "block": uid_to_block[uid],
-                "hf": uid_to_hf[uid],
-                "competition_id": competition_id,
-                "average_loss": sum(losses_per_uid[uid]) / len(losses_per_uid[uid]),
-                "epsilon": competition_epsilon_func(current_block, uid_to_block[uid]),
->>>>>>> 53433a99
+                "epsilon": competition_epsilon_func(
+                    current_block, uid_to_state[uid].block
+                ),
                 "win_rate": win_rate[uid],
                 "win_total": wins[uid],
                 "weight": self.weights[uid].item(),
